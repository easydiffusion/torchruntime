[build-system]
requires = [ "setuptools",]
build-backend = "setuptools.build_meta"

[project]
<<<<<<< HEAD
name = "torchruntime-uv"
version = "1.0.0"
description = "A fork of easydiffusion/torchruntime that uses uv by default instead of pip"
=======
name = "torchruntime"
version = "1.25.0"
description = "Meant for app developers. A convenient way to install and configure the appropriate version of PyTorch on the user's computer, based on the OS and GPU manufacturer and model number."
>>>>>>> 4fcc2fdb
readme = "README.md"
requires-python = ">=3.0"
classifiers = [ "Programming Language :: Python :: 3", "License :: OSI Approved :: MIT License", "Operating System :: Microsoft :: Windows :: Windows 10", "Operating System :: Microsoft :: Windows :: Windows 11", "Operating System :: POSIX :: Linux", "Operating System :: MacOS",]
keywords = [ "torch", "ai", "ml", "llm", "installer", "runtime", "uv",]
dynamic = [ "dependencies",]
[[project.authors]]
name = "cmdr2"
email = "secondary.cmdr2@gmail.com"

[project.scripts]
torchruntime = "torchruntime.__main__:main"

[project.urls]
Homepage = "https://github.com/mohnjiles/torchruntime-uv"
"Bug Tracker" = "https://github.com/mohnjiles/torchruntime-uv/issues"

[tool.isort]
profile = "black"

[tool.black]
line-length = 120
include = "\\.pyi?$"
exclude = "/(\n    \\.git\n  | \\.hg\n  | \\.mypy_cache\n  | \\.tox\n  | \\.venv\n  | _build\n  | buck-out\n  | build\n  | dist\n)/\n"

[tool.pytest.ini_options]
minversion = "6.0"
addopts = "-vs"
testpaths = [ "tests", "integration",]<|MERGE_RESOLUTION|>--- conflicted
+++ resolved
@@ -3,19 +3,13 @@
 build-backend = "setuptools.build_meta"
 
 [project]
-<<<<<<< HEAD
-name = "torchruntime-uv"
-version = "1.0.0"
-description = "A fork of easydiffusion/torchruntime that uses uv by default instead of pip"
-=======
 name = "torchruntime"
 version = "1.25.0"
 description = "Meant for app developers. A convenient way to install and configure the appropriate version of PyTorch on the user's computer, based on the OS and GPU manufacturer and model number."
->>>>>>> 4fcc2fdb
 readme = "README.md"
 requires-python = ">=3.0"
 classifiers = [ "Programming Language :: Python :: 3", "License :: OSI Approved :: MIT License", "Operating System :: Microsoft :: Windows :: Windows 10", "Operating System :: Microsoft :: Windows :: Windows 11", "Operating System :: POSIX :: Linux", "Operating System :: MacOS",]
-keywords = [ "torch", "ai", "ml", "llm", "installer", "runtime", "uv",]
+keywords = [ "torch", "ai", "ml", "llm", "installer", "runtime",]
 dynamic = [ "dependencies",]
 [[project.authors]]
 name = "cmdr2"
@@ -25,8 +19,8 @@
 torchruntime = "torchruntime.__main__:main"
 
 [project.urls]
-Homepage = "https://github.com/mohnjiles/torchruntime-uv"
-"Bug Tracker" = "https://github.com/mohnjiles/torchruntime-uv/issues"
+Homepage = "https://github.com/easydiffusion/torchruntime"
+"Bug Tracker" = "https://github.com/easydiffusion/torchruntime/issues"
 
 [tool.isort]
 profile = "black"
